--- conflicted
+++ resolved
@@ -1,181 +1,178 @@
-/*
- * Coordinate Transformations Suite (abridged CTS)  is a library developped to 
- * perform Coordinate Transformations using well known geodetic algorithms 
- * and parameter sets. 
- * Its main focus are simplicity, flexibility, interoperability, in this order.
- *
- * This library has been originally developed by Michaël Michaud under the JGeod
- * name. It has been renamed CTS in 2009 and shared to the community from 
- * the Atelier SIG code repository.
- * 
- * Since them, CTS is supported by the Atelier SIG team in collaboration with Michaël 
- * Michaud.
- * The new CTS has been funded  by the French Agence Nationale de la Recherche 
- * (ANR) under contract ANR-08-VILL-0005-01 and the regional council 
- * "Région Pays de La Loire" under the projet SOGVILLE (Système d'Orbservation 
- * Géographique de la Ville).
- *
- * CTS is free software: you can redistribute it and/or modify it under the
- * terms of the GNU General Public License as published by the Free Software
- * Foundation, either version 3 of the License, or (at your option) any later
- * version.
- *
- * CTS is distributed in the hope that it will be useful, but WITHOUT ANY
- * WARRANTY; without even the implied warranty of MERCHANTABILITY or FITNESS FOR
- * A PARTICULAR PURPOSE. See the GNU General Public License for more details.
- *
- * You should have received a copy of the GNU General Public License along with
- * CTS. If not, see <http://www.gnu.org/licenses/>.
- *
- * For more information, please consult: <https://github.com/irstv/cts/>
- */
-package org.cts.datum;
-
-import java.util.*;
-
-import org.cts.IdentifiableComponent;
-import org.cts.Identifier;
-import org.cts.cs.Extent;
-<<<<<<< HEAD
-import org.cts.op.CoordinateOperationSequence;
-import org.cts.op.NonInvertibleOperationException;
-=======
-import org.cts.op.CoordinateOperation;
->>>>>>> 99574c8e
-
-/**
- * A datum (plural datums) is a reference from which measurements are made.<p>
- * In surveying and geodesy, a datum is a reference point on the earth's surface
- * against which position measurements are made, and an associated model of the
- * shape of the earth for computing positions. Horizontal datums are used for
- * describing a point on the earth's surface, in latitude and longitude or
- * another coordinate system. Vertical datums are used to measure elevations or
- * underwater depths. In engineering and drafting, a datum is a reference point,
- * surface, or axis on an object against which measurements are made.<p> (Taken
- * from <a ref="http://en.wikipedia.org/wiki/Datum">wikipedia</a> on
- * 2006-10-06)</p>
- *
- * @author Michaël Michaud
- */
-public abstract class AbstractDatum extends IdentifiableComponent
-        implements Datum {
-
-    /**
-     * The valid {@link Extent} of this Datum.
-     */
-    private Extent extent;
-    /**
-     * The description of this Datum origin.
-     */
-    private String origin;
-    /**
-     * The realization epoch of this Datum as a String.
-     */
-    private String epoch;
-    /**
-     * A map of known transformations from this Datum to other {@linkplain Datum datums}.
-     */
-    private Map<Datum, List<CoordinateOperation>> datumTransformations =
-            new HashMap<Datum, List<CoordinateOperation>>();
-
-    /**
-     * Creates a new Datum.
-     *
-     * @param identifier the identifier of this Datum
-     * @param extent valid domain extent (extent definition depends on the kind
-     * of Datum)
-     * @param origin description of the origin or anchor point of this Datum.
-     * @param epoch epoch of this Datum realization
-     */
-    protected AbstractDatum(Identifier identifier, Extent extent, String origin, String epoch) {
-        super(identifier);
-        this.extent = extent;
-        this.origin = origin;
-        this.epoch = epoch;
-    }
-
-    /**
-     * Returns the valid extent of this Datum.
-     */
-    @Override
-    public Extent getExtent() {
-        return extent;
-    }
-
-    /**
-     * Returns the description of this Datum origin.
-     */
-    @Override
-    public String getOrigin() {
-        return origin;
-    }
-
-    /**
-     * Returns the realization epoch of this Datum as a String.
-     */
-    @Override
-    public String getEpoch() {
-        return epoch;
-    }
-
-    /**
-     * Add a Transformation to another Datum.
-     *
-     * @param datum the target datum of the transformation to add
-     * @param coordOp the transformation linking this Datum and the
-     * target <code>datum</code>
-     */
-    public void addCoordinateOperation(Datum datum, CoordinateOperation coordOp) {
-        if (datumTransformations.get(datum) == null) {
-            datumTransformations.put(datum, new ArrayList<CoordinateOperation>());
-        }
-        if (!datumTransformations.get(datum).contains(coordOp)) {
-            datumTransformations.get(datum).add(coordOp);
-        }
-    }
-
-    /**
-     * Get a transformation to another datum.
-     *
-     * @param datum the datum that must be a target for returned transformation
-     */
-    public List<CoordinateOperation> getCoordinateOperations(Datum datum) {
-        if (datumTransformations.get(datum) == null) {
-            if (!getCoordinateOperations(GeodeticDatum.WGS84).isEmpty() && !GeodeticDatum.WGS84.getCoordinateOperations(datum).isEmpty()) {
-                CoordinateOperation op = new CoordinateOperationSequence(new Identifier(CoordinateOperationSequence.class, getName() + "to" + datum.getName() + "throughWGS84"),
-                        getCoordinateOperations(GeodeticDatum.WGS84).get(0),
-                        GeodeticDatum.WGS84.getCoordinateOperations(datum).get(0));
-                addCoordinateOperation(datum, op);
-                try {
-                    ((AbstractDatum) datum).addCoordinateOperation(datum, op.inverse());
-                } catch (NonInvertibleOperationException e) {
-                    /* The geocentric transformation should always be inversible.
-                     * Moreover, add the transformation to the target datum is useful
-                     * for further calulation but not essential, so if the inversion
-                     * fails it has no importance
-                     */
-                }
-            } else {
-                datumTransformations.put(datum, new ArrayList<CoordinateOperation>());
-            }
-        }
-        return datumTransformations.get(datum);
-    }
-
-    /**
-     * Returns a String representation of this Datum.
-     */
-    @Override
-    public String toString() {
-        StringBuilder sb = new StringBuilder(getIdentifier().toString());
-        sb.append(" [");
-        for (Iterator<Datum> it = datumTransformations.keySet().iterator(); it.hasNext();) {
-            sb.append("").append(it.next().getShortName());
-            if (it.hasNext()) {
-                sb.append(" - ");
-            }
-        }
-        sb.append("]");
-        return sb.toString();
-    }
-}
+/*
+ * Coordinate Transformations Suite (abridged CTS)  is a library developped to 
+ * perform Coordinate Transformations using well known geodetic algorithms 
+ * and parameter sets. 
+ * Its main focus are simplicity, flexibility, interoperability, in this order.
+ *
+ * This library has been originally developed by Michaël Michaud under the JGeod
+ * name. It has been renamed CTS in 2009 and shared to the community from 
+ * the Atelier SIG code repository.
+ * 
+ * Since them, CTS is supported by the Atelier SIG team in collaboration with Michaël 
+ * Michaud.
+ * The new CTS has been funded  by the French Agence Nationale de la Recherche 
+ * (ANR) under contract ANR-08-VILL-0005-01 and the regional council 
+ * "Région Pays de La Loire" under the projet SOGVILLE (Système d'Orbservation 
+ * Géographique de la Ville).
+ *
+ * CTS is free software: you can redistribute it and/or modify it under the
+ * terms of the GNU General Public License as published by the Free Software
+ * Foundation, either version 3 of the License, or (at your option) any later
+ * version.
+ *
+ * CTS is distributed in the hope that it will be useful, but WITHOUT ANY
+ * WARRANTY; without even the implied warranty of MERCHANTABILITY or FITNESS FOR
+ * A PARTICULAR PURPOSE. See the GNU General Public License for more details.
+ *
+ * You should have received a copy of the GNU General Public License along with
+ * CTS. If not, see <http://www.gnu.org/licenses/>.
+ *
+ * For more information, please consult: <https://github.com/irstv/cts/>
+ */
+package org.cts.datum;
+
+import java.util.*;
+
+import org.cts.IdentifiableComponent;
+import org.cts.Identifier;
+import org.cts.cs.Extent;
+import org.cts.op.CoordinateOperation;
+import org.cts.op.CoordinateOperationSequence;
+import org.cts.op.NonInvertibleOperationException;
+
+/**
+ * A datum (plural datums) is a reference from which measurements are made.<p>
+ * In surveying and geodesy, a datum is a reference point on the earth's surface
+ * against which position measurements are made, and an associated model of the
+ * shape of the earth for computing positions. Horizontal datums are used for
+ * describing a point on the earth's surface, in latitude and longitude or
+ * another coordinate system. Vertical datums are used to measure elevations or
+ * underwater depths. In engineering and drafting, a datum is a reference point,
+ * surface, or axis on an object against which measurements are made.<p> (Taken
+ * from <a ref="http://en.wikipedia.org/wiki/Datum">wikipedia</a> on
+ * 2006-10-06)</p>
+ *
+ * @author Michaël Michaud
+ */
+public abstract class AbstractDatum extends IdentifiableComponent
+        implements Datum {
+
+    /**
+     * The valid {@link Extent} of this Datum.
+     */
+    private Extent extent;
+    /**
+     * The description of this Datum origin.
+     */
+    private String origin;
+    /**
+     * The realization epoch of this Datum as a String.
+     */
+    private String epoch;
+    /**
+     * A map of known transformations from this Datum to other {@linkplain Datum datums}.
+     */
+    private Map<Datum, List<CoordinateOperation>> datumTransformations =
+            new HashMap<Datum, List<CoordinateOperation>>();
+
+    /**
+     * Creates a new Datum.
+     *
+     * @param identifier the identifier of this Datum
+     * @param extent valid domain extent (extent definition depends on the kind
+     * of Datum)
+     * @param origin description of the origin or anchor point of this Datum.
+     * @param epoch epoch of this Datum realization
+     */
+    protected AbstractDatum(Identifier identifier, Extent extent, String origin, String epoch) {
+        super(identifier);
+        this.extent = extent;
+        this.origin = origin;
+        this.epoch = epoch;
+    }
+
+    /**
+     * Returns the valid extent of this Datum.
+     */
+    @Override
+    public Extent getExtent() {
+        return extent;
+    }
+
+    /**
+     * Returns the description of this Datum origin.
+     */
+    @Override
+    public String getOrigin() {
+        return origin;
+    }
+
+    /**
+     * Returns the realization epoch of this Datum as a String.
+     */
+    @Override
+    public String getEpoch() {
+        return epoch;
+    }
+
+    /**
+     * Add a Transformation to another Datum.
+     *
+     * @param datum the target datum of the transformation to add
+     * @param coordOp the transformation linking this Datum and the
+     * target <code>datum</code>
+     */
+    public void addCoordinateOperation(Datum datum, CoordinateOperation coordOp) {
+        if (datumTransformations.get(datum) == null) {
+            datumTransformations.put(datum, new ArrayList<CoordinateOperation>());
+        }
+        if (!datumTransformations.get(datum).contains(coordOp)) {
+            datumTransformations.get(datum).add(coordOp);
+        }
+    }
+
+    /**
+     * Get a transformation to another datum.
+     *
+     * @param datum the datum that must be a target for returned transformation
+     */
+    public List<CoordinateOperation> getCoordinateOperations(Datum datum) {
+        if (datumTransformations.get(datum) == null) {
+            if (!getCoordinateOperations(GeodeticDatum.WGS84).isEmpty() && !GeodeticDatum.WGS84.getCoordinateOperations(datum).isEmpty()) {
+                CoordinateOperation op = new CoordinateOperationSequence(new Identifier(CoordinateOperationSequence.class, getName() + "to" + datum.getName() + "throughWGS84"),
+                        getCoordinateOperations(GeodeticDatum.WGS84).get(0),
+                        GeodeticDatum.WGS84.getCoordinateOperations(datum).get(0));
+                addCoordinateOperation(datum, op);
+                try {
+                    ((AbstractDatum) datum).addCoordinateOperation(datum, op.inverse());
+                } catch (NonInvertibleOperationException e) {
+                    /* The geocentric transformation should always be inversible.
+                     * Moreover, add the transformation to the target datum is useful
+                     * for further calulation but not essential, so if the inversion
+                     * fails it has no importance
+                     */
+                }
+            } else {
+                datumTransformations.put(datum, new ArrayList<CoordinateOperation>());
+            }
+        }
+        return datumTransformations.get(datum);
+    }
+
+    /**
+     * Returns a String representation of this Datum.
+     */
+    @Override
+    public String toString() {
+        StringBuilder sb = new StringBuilder(getIdentifier().toString());
+        sb.append(" [");
+        for (Iterator<Datum> it = datumTransformations.keySet().iterator(); it.hasNext();) {
+            sb.append("").append(it.next().getShortName());
+            if (it.hasNext()) {
+                sb.append(" - ");
+            }
+        }
+        sb.append("]");
+        return sb.toString();
+    }
+}