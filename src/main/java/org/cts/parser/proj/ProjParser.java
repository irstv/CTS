--- conflicted
+++ resolved
@@ -63,7 +63,9 @@
                         args = readRegistry(reader, crsCode, regexPattern);
 
                 } finally {
+                        if (reader != null) {
                                 reader.close();
+                        }
                 }
                 return args;
         }
@@ -90,19 +92,15 @@
                         } else if (line.startsWith("<") && line.endsWith(">")) {
                                 String[] tokens = line.split(regex);
                                 Map<String, String> v = new HashMap<String, String>();
-                                String crsID = null;
+                                String crsID;
                                 boolean crsFounded = true;
                                 for (String token : tokens) {
                                         if (token.startsWith("<") && token.endsWith(">")
                                                 && token.length() > 2) {
                                                 crsID = token.substring(1, token.length() - 1);
-<<<<<<< HEAD
-                                                if (!crsID.equals(nameOfCRS)) {
-                                                    crsName = null;
-=======
                                                 if (!crsID.toLowerCase().equals(nameOfCRS.toLowerCase())) {
                                                         crsFounded = false;
->>>>>>> 1cfc82e5
+                                                        crsName = null;
                                                         break;
                                                 }
                                         } else if (token.equals("<>")) {
@@ -121,14 +119,10 @@
                                         }
                                 }
                                 // found requested CRS?
-<<<<<<< HEAD
-                                if (nameOfCRS.equals(crsID)) {
+                                if (crsFounded) {
                                     if (!v.containsKey(ProjKeyParameters.title)&&crsName!=null) {
                                         v.put(ProjKeyParameters.title, crsName);
                                     }
-=======
-                                if (crsFounded) {
->>>>>>> 1cfc82e5
                                         return v;
                                 }
                         }
