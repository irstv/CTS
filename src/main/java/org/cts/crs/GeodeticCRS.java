/*
 * Coordinate Transformations Suite (abridged CTS)  is a library developped to 
 * perform Coordinate Transformations using well known geodetic algorithms 
 * and parameter sets. 
 * Its main focus are simplicity, flexibility, interoperability, in this order.
 *
 * This library has been originally developed by Michaël Michaud under the JGeod
 * name. It has been renamed CTS in 2009 and shared to the community from 
 * the Atelier SIG code repository.
 * 
 * Since them, CTS is supported by the Atelier SIG team in collaboration with Michaël 
 * Michaud.
 * The new CTS has been funded  by the French Agence Nationale de la Recherche 
 * (ANR) under contract ANR-08-VILL-0005-01 and the regional council 
 * "Région Pays de La Loire" under the projet SOGVILLE (Système d'Orbservation 
 * Géographique de la Ville).
 *
 * CTS is free software: you can redistribute it and/or modify it under the
 * terms of the GNU General Public License as published by the Free Software
 * Foundation, either version 3 of the License, or (at your option) any later
 * version.
 *
 * CTS is distributed in the hope that it will be useful, but WITHOUT ANY
 * WARRANTY; without even the implied warranty of MERCHANTABILITY or FITNESS FOR
 * A PARTICULAR PURPOSE. See the GNU General Public License for more details.
 *
 * You should have received a copy of the GNU General Public License along with
 * CTS. If not, see <http://www.gnu.org/licenses/>.
 *
 * For more information, please consult: <https://github.com/irstv/cts/>
 */
package org.cts.crs;

import java.util.ArrayList;
import java.util.HashMap;
import java.util.List;
import java.util.Map;

import org.cts.IdentifiableComponent;
import org.cts.Identifier;
import org.cts.cs.CoordinateSystem;
import org.cts.datum.GeodeticDatum;
import org.cts.op.CoordinateOperation;
import org.cts.op.NonInvertibleOperationException;
import org.cts.op.projection.Projection;

/**
 * A geodetic {@link org.cts.crs.CoordinateReferenceSystem} is a coordinate
 * system based on a {@link org.cts.datum.GeodeticDatum}, a
 * {@link org.cts.datum.PrimeMeridian} and an {@link org.cts.Ellipsoid}. It is
 * an abstract class including Geographic3D, Geographic2D and Projected
 * CoordinateReferenceSystems.
 *
 * @author Michaël Michaud
 */
public abstract class GeodeticCRS extends IdentifiableComponent
        implements CoordinateReferenceSystem {

    /**
     * The {@link GeodeticDatum} to which this
     * <code>CoordinateReferenceSystem</code> is refering.
     */
    private GeodeticDatum geodeticDatum;
<<<<<<< HEAD
    // A map of known grid transformations from this CRS, the key of the map is the target datum of the nadgrid.
    private Map<GeodeticDatum, List<CoordinateOperation>> nadgridsTransformations = new HashMap<GeodeticDatum, List<CoordinateOperation>>();
    // A map of known transformations from this CRS to other CRS
=======
    /**
     * A map of known grid transformations from this CRS, the key of the map is
     * the target datum of the nadgrid.
     */
    private Map<GeodeticDatum, CoordinateOperation> nadgridsTransformation = new HashMap<GeodeticDatum, CoordinateOperation>();
    /**
     * A map of known transformations from this CRS to other CRS.
     */
>>>>>>> 99574c8e
    private Map<CoordinateReferenceSystem, List<CoordinateOperation>> crsTransformation = new HashMap<CoordinateReferenceSystem, List<CoordinateOperation>>();

    /**
     * @see CoordinateReferenceSystem#getProjection()
     */
    @Override
    public Projection getProjection() {
        return null;
    }
    /**
     * The {@link CoordinateSystem} used by this
     * <code>CoordinateReferenceSystem</code>.
     */
    protected CoordinateSystem coordinateSystem;

    /**
     * Create a new GeodeticCRS.
     * 
     * @param identifier the identifier of the GeodeticCRS
     * @param datum the datum associated with the GeodeticCRS
     * @param coordSys the coordinate system associated with the GeodeticCRS
     */
    protected GeodeticCRS(Identifier identifier, GeodeticDatum datum,
            CoordinateSystem coordinateSystem) {
        super(identifier);
        this.geodeticDatum = datum;
        this.coordinateSystem = coordinateSystem;
    }

    /**
     * @see CoordinateReferenceSystem#getType()
     */
    @Override
    abstract public Type getType();

    /**
     * @see CoordinateReferenceSystem#getCoordinateSystem()
     */
    @Override
    public CoordinateSystem getCoordinateSystem() {
        return coordinateSystem;
    }

    /**
     * Returns the number of dimensions of the {@link CoordinateSystem} used by
     * this <code>CoordinateReferenceSystem</code>.
     */
    public int getDimension() {
        return coordinateSystem.getDimension();
    }

    /**
     * Returns the {@link Datum} to which this
     * <code>CoordinateReferenceSystem</code> is refering.
     */
    @Override
    public GeodeticDatum getDatum() {
        return geodeticDatum;
    }

    /**
     * Return whether this coord is a valid coord in this
     * CoordinateReferenceSystem.
     *
     * @param coord standard coordinate for this CoordinateReferenceSystem
     * datums (ex. decimal degrees for geographic datums and meters for vertical
     * datums).
     */
    public boolean isValid(double[] coord) {
        return geodeticDatum.getExtent().isInside(coord);
    }

    /**
     * Add a Nadgrids Transformation for this CRS to the CRS using the key
     * {@link GeodeticDatum}.
     *
     * @param gd the target GeodeticDatum of the nadgrid transformation to add
     * @param coordOp the transformation linking this CRS and the
     * target <code>gd</code>
     */
    public void addGridTransformation(GeodeticDatum gd, CoordinateOperation coordOp) {
        if (nadgridsTransformations.get(gd) == null) {
            nadgridsTransformations.put(gd, new ArrayList<CoordinateOperation>());
        }
        nadgridsTransformations.get(gd).add(coordOp);
    }
    
    /**
     * Return the list of nadgrids transformation defined for this CRS.
     */
    public Map<GeodeticDatum, List<CoordinateOperation>> getGridTransformations() {
        return nadgridsTransformations;
    }

    /**
     * Return the list of nadgrids transformation defined for this CRS.
     */
    public Map<GeodeticDatum, CoordinateOperation> getGridTransformations() {
        return nadgridsTransformation;
    }

    /**
     * Return the list of nadgrids transformation defined for this CRS that used
     * the datum in parameter as target datum.
     *
     * @param datum the datum that must be a target for returned nadgrid
     * transformation
     */
    public List<CoordinateOperation> getGridTransformations(GeodeticDatum datum) {
        return nadgridsTransformations.get(datum);
    }

    /**
     * Add a transformation for this CRS to the CRS in parameter.
     *
     * @param crs the target crs of the transformation to add
     * @param opList the list of operations linking <code>this</code>
     * and <code>crs</code>
     */
    public void addCRSTransformation(CoordinateReferenceSystem crs, List<CoordinateOperation> opList) {
        crsTransformation.put(crs, opList);
    }

    /**
<<<<<<< HEAD
     * Return the list of nadgrids transformation defined for this CRS.
     */
    public Map<CoordinateReferenceSystem, List<CoordinateOperation>> getCRSTransformations() {
        return crsTransformation;
    }
    
    /**
     * Return the list of transformation defined for this CRS to the CRS in parameter.
=======
     * Return the list of transformation defined for this CRS to the CRS in
     * parameter.
     * 
     * @param crs the crs that must be a target for returned list of operations
>>>>>>> 99574c8e
     */
    public List<CoordinateOperation> getCRSTransformations(CoordinateReferenceSystem crs) {
        return crsTransformation.get(crs);
    }

    /**
     * Creates a CoordinateOperation object to convert coordinates from this
     * CoordinateReferenceSystem to a GeographicReferenceSystem based on the
     * same horizonal datum and vertical datum, and using normal SI units in the
     * following order : latitude (rad), longitude (rad) height/altitude (m).
     */
    abstract public CoordinateOperation toGeographicCoordinateConverter()
            throws NonInvertibleOperationException;

    /**
     * Creates a CoordinateOperation object to convert coordinates from a
     * GeographicReferenceSystem based on the same horizonal datum and vertical
     * datum, and using normal SI units in the following order : latitude (rad),
     * longitude (rad) height/altitude (m) to this CoordinateReferenceSystem.
     */
    abstract public CoordinateOperation fromGeographicCoordinateConverter()
            throws NonInvertibleOperationException;

    /**
     * Return a String representation of this Datum.
     */
    @Override
    public String toString() {
        return "[" + getAuthorityName() + ":" + getAuthorityKey() + "] " + getName();
    }
    
    @Override
    public boolean equals(Object o) {
        if (this == o) {
            return true;
        }
        if (o instanceof GeodeticCRS) {
            GeodeticCRS crs = (GeodeticCRS) o;
            if (!getType().equals(crs.getType())) {
                return false;
            }
            if (getIdentifier().equals(crs.getIdentifier())) {
                return true;
            }
            boolean nadgrids;
            if (getGridTransformations() == null) {
                if (crs.getGridTransformations() == null) {
                    nadgrids = true;
                } else {
                    nadgrids = false;
                }
            } else {
                nadgrids = getGridTransformations().equals(crs.getGridTransformations());
            }
            boolean crstransf;
            if (getCRSTransformations() == null) {
                if (crs.getCRSTransformations() == null) {
                    crstransf = true;
                } else {
                    crstransf = false;
                }
            } else {
                crstransf = getCRSTransformations().equals(crs.getGridTransformations());
            }

            return getDatum().equals(crs.getDatum()) && getProjection().equals(crs.getProjection())
                    && getCoordinateSystem().equals(crs.getCoordinateSystem()) && nadgrids && crstransf;
        } else {
            return false;
        }
    }

    @Override
    public int hashCode() {
        int hash = 7;
        hash = 29 * hash + (this.geodeticDatum != null ? this.geodeticDatum.hashCode() : 0);
        hash = 29 * hash + (this.coordinateSystem != null ? this.coordinateSystem.hashCode() : 0);
        return hash;
    }
}<|MERGE_RESOLUTION|>--- conflicted
+++ resolved
@@ -1,296 +1,278 @@
-/*
- * Coordinate Transformations Suite (abridged CTS)  is a library developped to 
- * perform Coordinate Transformations using well known geodetic algorithms 
- * and parameter sets. 
- * Its main focus are simplicity, flexibility, interoperability, in this order.
- *
- * This library has been originally developed by Michaël Michaud under the JGeod
- * name. It has been renamed CTS in 2009 and shared to the community from 
- * the Atelier SIG code repository.
- * 
- * Since them, CTS is supported by the Atelier SIG team in collaboration with Michaël 
- * Michaud.
- * The new CTS has been funded  by the French Agence Nationale de la Recherche 
- * (ANR) under contract ANR-08-VILL-0005-01 and the regional council 
- * "Région Pays de La Loire" under the projet SOGVILLE (Système d'Orbservation 
- * Géographique de la Ville).
- *
- * CTS is free software: you can redistribute it and/or modify it under the
- * terms of the GNU General Public License as published by the Free Software
- * Foundation, either version 3 of the License, or (at your option) any later
- * version.
- *
- * CTS is distributed in the hope that it will be useful, but WITHOUT ANY
- * WARRANTY; without even the implied warranty of MERCHANTABILITY or FITNESS FOR
- * A PARTICULAR PURPOSE. See the GNU General Public License for more details.
- *
- * You should have received a copy of the GNU General Public License along with
- * CTS. If not, see <http://www.gnu.org/licenses/>.
- *
- * For more information, please consult: <https://github.com/irstv/cts/>
- */
-package org.cts.crs;
-
-import java.util.ArrayList;
-import java.util.HashMap;
-import java.util.List;
-import java.util.Map;
-
-import org.cts.IdentifiableComponent;
-import org.cts.Identifier;
-import org.cts.cs.CoordinateSystem;
-import org.cts.datum.GeodeticDatum;
-import org.cts.op.CoordinateOperation;
-import org.cts.op.NonInvertibleOperationException;
-import org.cts.op.projection.Projection;
-
-/**
- * A geodetic {@link org.cts.crs.CoordinateReferenceSystem} is a coordinate
- * system based on a {@link org.cts.datum.GeodeticDatum}, a
- * {@link org.cts.datum.PrimeMeridian} and an {@link org.cts.Ellipsoid}. It is
- * an abstract class including Geographic3D, Geographic2D and Projected
- * CoordinateReferenceSystems.
- *
- * @author Michaël Michaud
- */
-public abstract class GeodeticCRS extends IdentifiableComponent
-        implements CoordinateReferenceSystem {
-
-    /**
-     * The {@link GeodeticDatum} to which this
-     * <code>CoordinateReferenceSystem</code> is refering.
-     */
-    private GeodeticDatum geodeticDatum;
-<<<<<<< HEAD
-    // A map of known grid transformations from this CRS, the key of the map is the target datum of the nadgrid.
-    private Map<GeodeticDatum, List<CoordinateOperation>> nadgridsTransformations = new HashMap<GeodeticDatum, List<CoordinateOperation>>();
-    // A map of known transformations from this CRS to other CRS
-=======
-    /**
-     * A map of known grid transformations from this CRS, the key of the map is
-     * the target datum of the nadgrid.
-     */
-    private Map<GeodeticDatum, CoordinateOperation> nadgridsTransformation = new HashMap<GeodeticDatum, CoordinateOperation>();
-    /**
-     * A map of known transformations from this CRS to other CRS.
-     */
->>>>>>> 99574c8e
-    private Map<CoordinateReferenceSystem, List<CoordinateOperation>> crsTransformation = new HashMap<CoordinateReferenceSystem, List<CoordinateOperation>>();
-
-    /**
-     * @see CoordinateReferenceSystem#getProjection()
-     */
-    @Override
-    public Projection getProjection() {
-        return null;
-    }
-    /**
-     * The {@link CoordinateSystem} used by this
-     * <code>CoordinateReferenceSystem</code>.
-     */
-    protected CoordinateSystem coordinateSystem;
-
-    /**
-     * Create a new GeodeticCRS.
-     * 
-     * @param identifier the identifier of the GeodeticCRS
-     * @param datum the datum associated with the GeodeticCRS
-     * @param coordSys the coordinate system associated with the GeodeticCRS
-     */
-    protected GeodeticCRS(Identifier identifier, GeodeticDatum datum,
-            CoordinateSystem coordinateSystem) {
-        super(identifier);
-        this.geodeticDatum = datum;
-        this.coordinateSystem = coordinateSystem;
-    }
-
-    /**
-     * @see CoordinateReferenceSystem#getType()
-     */
-    @Override
-    abstract public Type getType();
-
-    /**
-     * @see CoordinateReferenceSystem#getCoordinateSystem()
-     */
-    @Override
-    public CoordinateSystem getCoordinateSystem() {
-        return coordinateSystem;
-    }
-
-    /**
-     * Returns the number of dimensions of the {@link CoordinateSystem} used by
-     * this <code>CoordinateReferenceSystem</code>.
-     */
-    public int getDimension() {
-        return coordinateSystem.getDimension();
-    }
-
-    /**
-     * Returns the {@link Datum} to which this
-     * <code>CoordinateReferenceSystem</code> is refering.
-     */
-    @Override
-    public GeodeticDatum getDatum() {
-        return geodeticDatum;
-    }
-
-    /**
-     * Return whether this coord is a valid coord in this
-     * CoordinateReferenceSystem.
-     *
-     * @param coord standard coordinate for this CoordinateReferenceSystem
-     * datums (ex. decimal degrees for geographic datums and meters for vertical
-     * datums).
-     */
-    public boolean isValid(double[] coord) {
-        return geodeticDatum.getExtent().isInside(coord);
-    }
-
-    /**
-     * Add a Nadgrids Transformation for this CRS to the CRS using the key
-     * {@link GeodeticDatum}.
-     *
-     * @param gd the target GeodeticDatum of the nadgrid transformation to add
-     * @param coordOp the transformation linking this CRS and the
-     * target <code>gd</code>
-     */
-    public void addGridTransformation(GeodeticDatum gd, CoordinateOperation coordOp) {
-        if (nadgridsTransformations.get(gd) == null) {
-            nadgridsTransformations.put(gd, new ArrayList<CoordinateOperation>());
-        }
-        nadgridsTransformations.get(gd).add(coordOp);
-    }
-    
-    /**
-     * Return the list of nadgrids transformation defined for this CRS.
-     */
-    public Map<GeodeticDatum, List<CoordinateOperation>> getGridTransformations() {
-        return nadgridsTransformations;
-    }
-
-    /**
-     * Return the list of nadgrids transformation defined for this CRS.
-     */
-    public Map<GeodeticDatum, CoordinateOperation> getGridTransformations() {
-        return nadgridsTransformation;
-    }
-
-    /**
-     * Return the list of nadgrids transformation defined for this CRS that used
-     * the datum in parameter as target datum.
-     *
-     * @param datum the datum that must be a target for returned nadgrid
-     * transformation
-     */
-    public List<CoordinateOperation> getGridTransformations(GeodeticDatum datum) {
-        return nadgridsTransformations.get(datum);
-    }
-
-    /**
-     * Add a transformation for this CRS to the CRS in parameter.
-     *
-     * @param crs the target crs of the transformation to add
-     * @param opList the list of operations linking <code>this</code>
-     * and <code>crs</code>
-     */
-    public void addCRSTransformation(CoordinateReferenceSystem crs, List<CoordinateOperation> opList) {
-        crsTransformation.put(crs, opList);
-    }
-
-    /**
-<<<<<<< HEAD
-     * Return the list of nadgrids transformation defined for this CRS.
-     */
-    public Map<CoordinateReferenceSystem, List<CoordinateOperation>> getCRSTransformations() {
-        return crsTransformation;
-    }
-    
-    /**
-     * Return the list of transformation defined for this CRS to the CRS in parameter.
-=======
-     * Return the list of transformation defined for this CRS to the CRS in
-     * parameter.
-     * 
-     * @param crs the crs that must be a target for returned list of operations
->>>>>>> 99574c8e
-     */
-    public List<CoordinateOperation> getCRSTransformations(CoordinateReferenceSystem crs) {
-        return crsTransformation.get(crs);
-    }
-
-    /**
-     * Creates a CoordinateOperation object to convert coordinates from this
-     * CoordinateReferenceSystem to a GeographicReferenceSystem based on the
-     * same horizonal datum and vertical datum, and using normal SI units in the
-     * following order : latitude (rad), longitude (rad) height/altitude (m).
-     */
-    abstract public CoordinateOperation toGeographicCoordinateConverter()
-            throws NonInvertibleOperationException;
-
-    /**
-     * Creates a CoordinateOperation object to convert coordinates from a
-     * GeographicReferenceSystem based on the same horizonal datum and vertical
-     * datum, and using normal SI units in the following order : latitude (rad),
-     * longitude (rad) height/altitude (m) to this CoordinateReferenceSystem.
-     */
-    abstract public CoordinateOperation fromGeographicCoordinateConverter()
-            throws NonInvertibleOperationException;
-
-    /**
-     * Return a String representation of this Datum.
-     */
-    @Override
-    public String toString() {
-        return "[" + getAuthorityName() + ":" + getAuthorityKey() + "] " + getName();
-    }
-    
-    @Override
-    public boolean equals(Object o) {
-        if (this == o) {
-            return true;
-        }
-        if (o instanceof GeodeticCRS) {
-            GeodeticCRS crs = (GeodeticCRS) o;
-            if (!getType().equals(crs.getType())) {
-                return false;
-            }
-            if (getIdentifier().equals(crs.getIdentifier())) {
-                return true;
-            }
-            boolean nadgrids;
-            if (getGridTransformations() == null) {
-                if (crs.getGridTransformations() == null) {
-                    nadgrids = true;
-                } else {
-                    nadgrids = false;
-                }
-            } else {
-                nadgrids = getGridTransformations().equals(crs.getGridTransformations());
-            }
-            boolean crstransf;
-            if (getCRSTransformations() == null) {
-                if (crs.getCRSTransformations() == null) {
-                    crstransf = true;
-                } else {
-                    crstransf = false;
-                }
-            } else {
-                crstransf = getCRSTransformations().equals(crs.getGridTransformations());
-            }
-
-            return getDatum().equals(crs.getDatum()) && getProjection().equals(crs.getProjection())
-                    && getCoordinateSystem().equals(crs.getCoordinateSystem()) && nadgrids && crstransf;
-        } else {
-            return false;
-        }
-    }
-
-    @Override
-    public int hashCode() {
-        int hash = 7;
-        hash = 29 * hash + (this.geodeticDatum != null ? this.geodeticDatum.hashCode() : 0);
-        hash = 29 * hash + (this.coordinateSystem != null ? this.coordinateSystem.hashCode() : 0);
-        return hash;
-    }
+/*
+ * Coordinate Transformations Suite (abridged CTS)  is a library developped to 
+ * perform Coordinate Transformations using well known geodetic algorithms 
+ * and parameter sets. 
+ * Its main focus are simplicity, flexibility, interoperability, in this order.
+ *
+ * This library has been originally developed by Michaël Michaud under the JGeod
+ * name. It has been renamed CTS in 2009 and shared to the community from 
+ * the Atelier SIG code repository.
+ * 
+ * Since them, CTS is supported by the Atelier SIG team in collaboration with Michaël 
+ * Michaud.
+ * The new CTS has been funded  by the French Agence Nationale de la Recherche 
+ * (ANR) under contract ANR-08-VILL-0005-01 and the regional council 
+ * "Région Pays de La Loire" under the projet SOGVILLE (Système d'Orbservation 
+ * Géographique de la Ville).
+ *
+ * CTS is free software: you can redistribute it and/or modify it under the
+ * terms of the GNU General Public License as published by the Free Software
+ * Foundation, either version 3 of the License, or (at your option) any later
+ * version.
+ *
+ * CTS is distributed in the hope that it will be useful, but WITHOUT ANY
+ * WARRANTY; without even the implied warranty of MERCHANTABILITY or FITNESS FOR
+ * A PARTICULAR PURPOSE. See the GNU General Public License for more details.
+ *
+ * You should have received a copy of the GNU General Public License along with
+ * CTS. If not, see <http://www.gnu.org/licenses/>.
+ *
+ * For more information, please consult: <https://github.com/irstv/cts/>
+ */
+package org.cts.crs;
+
+import java.util.ArrayList;
+import java.util.HashMap;
+import java.util.List;
+import java.util.Map;
+
+import org.cts.IdentifiableComponent;
+import org.cts.Identifier;
+import org.cts.cs.CoordinateSystem;
+import org.cts.datum.GeodeticDatum;
+import org.cts.op.CoordinateOperation;
+import org.cts.op.NonInvertibleOperationException;
+import org.cts.op.projection.Projection;
+
+/**
+ * A geodetic {@link org.cts.crs.CoordinateReferenceSystem} is a coordinate
+ * system based on a {@link org.cts.datum.GeodeticDatum}, a
+ * {@link org.cts.datum.PrimeMeridian} and an {@link org.cts.Ellipsoid}. It is
+ * an abstract class including Geographic3D, Geographic2D and Projected
+ * CoordinateReferenceSystems.
+ *
+ * @author Michaël Michaud
+ */
+public abstract class GeodeticCRS extends IdentifiableComponent
+        implements CoordinateReferenceSystem {
+
+    /**
+     * The {@link GeodeticDatum} to which this
+     * <code>CoordinateReferenceSystem</code> is refering.
+     */
+    private GeodeticDatum geodeticDatum;
+    /**
+     * A map of known grid transformations from this CRS, the key of the map is
+     * the target datum of the nadgrid.
+     */
+    private Map<GeodeticDatum, List<CoordinateOperation>> nadgridsTransformations = new HashMap<GeodeticDatum, List<CoordinateOperation>>();
+    /**
+     * A map of known transformations from this CRS to other CRS.
+     */
+    private Map<CoordinateReferenceSystem, List<CoordinateOperation>> crsTransformations = new HashMap<CoordinateReferenceSystem, List<CoordinateOperation>>();
+
+    /**
+     * @see CoordinateReferenceSystem#getProjection()
+     */
+    @Override
+    public Projection getProjection() {
+        return null;
+    }
+    /**
+     * The {@link CoordinateSystem} used by this
+     * <code>CoordinateReferenceSystem</code>.
+     */
+    protected CoordinateSystem coordinateSystem;
+
+    /**
+     * Create a new GeodeticCRS.
+     *
+     * @param identifier the identifier of the GeodeticCRS
+     * @param datum the datum associated with the GeodeticCRS
+     * @param coordSys the coordinate system associated with the GeodeticCRS
+     */
+    protected GeodeticCRS(Identifier identifier, GeodeticDatum datum,
+            CoordinateSystem coordinateSystem) {
+        super(identifier);
+        this.geodeticDatum = datum;
+        this.coordinateSystem = coordinateSystem;
+    }
+
+    /**
+     * @see CoordinateReferenceSystem#getType()
+     */
+    @Override
+    abstract public Type getType();
+
+    /**
+     * @see CoordinateReferenceSystem#getCoordinateSystem()
+     */
+    @Override
+    public CoordinateSystem getCoordinateSystem() {
+        return coordinateSystem;
+    }
+
+    /**
+     * Returns the number of dimensions of the {@link CoordinateSystem} used by
+     * this
+     * <code>CoordinateReferenceSystem</code>.
+     */
+    public int getDimension() {
+        return coordinateSystem.getDimension();
+    }
+
+    /**
+     * Returns the {@link Datum} to which this
+     * <code>CoordinateReferenceSystem</code> is refering.
+     */
+    @Override
+    public GeodeticDatum getDatum() {
+        return geodeticDatum;
+    }
+
+    /**
+     * Return whether this coord is a valid coord in this
+     * CoordinateReferenceSystem.
+     *
+     * @param coord standard coordinate for this CoordinateReferenceSystem
+     * datums (ex. decimal degrees for geographic datums and meters for vertical
+     * datums).
+     */
+    public boolean isValid(double[] coord) {
+        return geodeticDatum.getExtent().isInside(coord);
+    }
+
+    /**
+     * Add a Nadgrids Transformation for this CRS to the CRS using the key
+     * {@link GeodeticDatum}.
+     *
+     * @param gd the target GeodeticDatum of the nadgrid transformation to add
+     * @param coordOp the transformation linking this CRS and the *      * target <code>gd</code>
+     */
+    public void addGridTransformation(GeodeticDatum gd, CoordinateOperation coordOp) {
+        if (nadgridsTransformations.get(gd) == null) {
+            nadgridsTransformations.put(gd, new ArrayList<CoordinateOperation>());
+        }
+        nadgridsTransformations.get(gd).add(coordOp);
+    }
+
+    /**
+     * Return the list of nadgrids transformation defined for this CRS.
+     */
+    public Map<GeodeticDatum, List<CoordinateOperation>> getGridTransformations() {
+        return nadgridsTransformations;
+    }
+
+    /**
+     * Return the list of nadgrids transformation defined for this CRS that used
+     * the datum in parameter as target datum.
+     *
+     * @param datum the datum that must be a target for returned nadgrid
+     * transformation
+     */
+    public List<CoordinateOperation> getGridTransformations(GeodeticDatum datum) {
+        return nadgridsTransformations.get(datum);
+    }
+
+    /**
+     * Add a transformation for this CRS to the CRS in parameter.
+     *
+     * @param crs the target crs of the transformation to add
+     * @param opList the list of operations linking <code>this</code> *      * and <code>crs</code>
+     */
+    public void addCRSTransformation(CoordinateReferenceSystem crs, List<CoordinateOperation> opList) {
+        crsTransformations.put(crs, opList);
+    }
+
+    /**
+     * Return the list of nadgrids transformations defined for this CRS.
+     */
+    public Map<CoordinateReferenceSystem, List<CoordinateOperation>> getCRSTransformations() {
+        return crsTransformations;
+    }
+
+    /**
+     * Return the list of transformations defined for this CRS to the CRS in
+     * parameter.
+     *
+     * @param crs the crs that must be a target for returned list of operations
+     */
+    public List<CoordinateOperation> getCRSTransformations(CoordinateReferenceSystem crs) {
+        return crsTransformations.get(crs);
+    }
+
+    /**
+     * Creates a CoordinateOperation object to convert coordinates from this
+     * CoordinateReferenceSystem to a GeographicReferenceSystem based on the
+     * same horizonal datum and vertical datum, and using normal SI units in the
+     * following order : latitude (rad), longitude (rad) height/altitude (m).
+     */
+    abstract public CoordinateOperation toGeographicCoordinateConverter()
+            throws NonInvertibleOperationException;
+
+    /**
+     * Creates a CoordinateOperation object to convert coordinates from a
+     * GeographicReferenceSystem based on the same horizonal datum and vertical
+     * datum, and using normal SI units in the following order : latitude (rad),
+     * longitude (rad) height/altitude (m) to this CoordinateReferenceSystem.
+     */
+    abstract public CoordinateOperation fromGeographicCoordinateConverter()
+            throws NonInvertibleOperationException;
+
+    /**
+     * Return a String representation of this Datum.
+     */
+    @Override
+    public String toString() {
+        return "[" + getAuthorityName() + ":" + getAuthorityKey() + "] " + getName();
+    }
+
+    /**
+     * Returns true if object is equals to
+     * <code>this</code>. Tests equality between identifiers, then tests if the
+     * components of this ProjectedCRS are equals : the grids transformations,
+     * the {@link GeodeticDatum}, the {@link CoordinateSystem}.
+     *
+     * @param object The object to compare this GeodeticCRS against
+     */
+    @Override
+    public boolean equals(Object o) {
+        if (this == o) {
+            return true;
+        }
+        if (o instanceof GeodeticCRS) {
+            GeodeticCRS crs = (GeodeticCRS) o;
+            if (!getType().equals(crs.getType())) {
+                return false;
+            }
+            if (getIdentifier().equals(crs.getIdentifier())) {
+                return true;
+            }
+            boolean nadgrids;
+            if (getGridTransformations() == null) {
+                if (crs.getGridTransformations() == null) {
+                    nadgrids = true;
+                } else {
+                    nadgrids = false;
+                }
+            } else {
+                nadgrids = getGridTransformations().equals(crs.getGridTransformations());
+            }
+            return getDatum().equals(crs.getDatum()) && nadgrids
+                    && getCoordinateSystem().equals(crs.getCoordinateSystem());
+        } else {
+            return false;
+        }
+    }
+
+    /**
+     * Returns the hash code for this GeodeticCRS.
+     */
+    @Override
+    public int hashCode() {
+        int hash = 7;
+        hash = 29 * hash + (this.geodeticDatum != null ? this.geodeticDatum.hashCode() : 0);
+        hash = 29 * hash + (this.coordinateSystem != null ? this.coordinateSystem.hashCode() : 0);
+        return hash;
+    }
 }