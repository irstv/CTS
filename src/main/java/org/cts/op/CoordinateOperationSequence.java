--- conflicted
+++ resolved
@@ -1,222 +1,229 @@
-/*
- * Coordinate Transformations Suite (abridged CTS)  is a library developped to 
- * perform Coordinate Transformations using well known geodetic algorithms 
- * and parameter sets. 
- * Its main focus are simplicity, flexibility, interoperability, in this order.
- *
- * This library has been originally developed by Michaël Michaud under the JGeod
- * name. It has been renamed CTS in 2009 and shared to the community from 
- * the Atelier SIG code repository.
- * 
- * Since them, CTS is supported by the Atelier SIG team in collaboration with Michaël 
- * Michaud.
- * The new CTS has been funded  by the French Agence Nationale de la Recherche 
- * (ANR) under contract ANR-08-VILL-0005-01 and the regional council 
- * "Région Pays de La Loire" under the projet SOGVILLE (Système d'Orbservation 
- * Géographique de la Ville).
- *
- * CTS is free software: you can redistribute it and/or modify it under the
- * terms of the GNU General Public License as published by the Free Software
- * Foundation, either version 3 of the License, or (at your option) any later
- * version.
- *
- * CTS is distributed in the hope that it will be useful, but WITHOUT ANY
- * WARRANTY; without even the implied warranty of MERCHANTABILITY or FITNESS FOR
- * A PARTICULAR PURPOSE. See the GNU General Public License for more details.
- *
- * You should have received a copy of the GNU General Public License along with
- * CTS. If not, see <http://www.gnu.org/licenses/>.
- *
- * For more information, please consult: <https://github.com/irstv/cts/>
- */
-package org.cts.op;
-
-<<<<<<< HEAD
-import java.util.Arrays;
-import org.apache.log4j.Logger;
-=======
->>>>>>> 99574c8e
-import org.cts.Identifier;
-import org.cts.IllegalCoordinateException;
-
-import java.util.List;
-
-/**
- * A coordinate operation sequence can transform a coordinate through several
- * ordered {@linkplain  org.cts.CoordinateOperation CoordinateOperations}.
- *
- * @author Michaël Michaud
- */
-public class CoordinateOperationSequence extends AbstractCoordinateOperation {
-
-    /**
-     * The sequence of the {@link CoordinateOperation} used by this
-     * CoordinateOperationSequence.
-     */
-    private CoordinateOperation[] sequence;
-
-    /**
-     * Create a CoordinateOperationSequence from an identifier and an array of
-     * {@linkplain  org.cts.CoordinateOperation CoordinateOperations}. Precision
-     * of this sequence is considered as the sum of all single
-     * {@link org.cts.CoordinateOperation}.
-     *
-     * @param identifier this operation sequence identifier
-     * @param sequence an array containing ordered operations to apply to
-     * coordinates
-     */
-    public CoordinateOperationSequence(Identifier identifier,
-            CoordinateOperation... sequence) {
-        super(identifier);
-        this.sequence = sequence;
-        for (CoordinateOperation op : sequence) {
-            precision += op.getPrecision();
-        }
-    }
-
-    /**
-     * Create a CoordinateOperationSequence from an identifier and a List of
-     * {@linkplain  org.cts.CoordinateOperation CoordinateOperations}. Precision
-     * of this sequence is considered as the sum of all single
-     * {@link org.cts.CoordinateOperation}.
-     *
-     * @param identifier this operation sequence identifier
-     * @param list a list containing ordered operations to apply to coordinates
-     */
-    public CoordinateOperationSequence(Identifier identifier,
-            List<CoordinateOperation> list) {
-        super(identifier);
-        this.sequence = list.toArray(new CoordinateOperation[list.size()]);
-        for (CoordinateOperation op : sequence) {
-            precision += op.getPrecision();
-        }
-    }
-
-    /**
-     * Create a CoordinateOperationSequence from an identifier an array of
-     * {@linkplain  org.cts.CoordinateOperation CoordinateOperations} and a
-     * precision.
-     *
-     * @param identifier this operation sequence identifier
-     * @param sequence a list containing ordered operations to apply to
-     * coordinates
-     * @param precision precision of this CoordinateOperation as a whole.
-     */
-    public CoordinateOperationSequence(Identifier identifier,
-            CoordinateOperation[] sequence, double precision) {
-        super(identifier);
-        this.sequence = sequence;
-        this.precision = precision;
-    }
-
-    /**
-     * Creates a CoordinateOperationSequence from an identifier, a List of
-     * {@linkplain  org.cts.CoordinateOperation CoordinateOperations} and a
-     * precision.
-     *
-     * @param identifier this operation sequence identifier
-     * @param list a list containing ordered operations to apply to coordinates
-     * @param precision precision of this CoordinateOperation as a whole.
-     */
-    public CoordinateOperationSequence(Identifier identifier,
-            List<CoordinateOperation> list, double precision) {
-        super(identifier);
-        this.sequence = list.toArray(new CoordinateOperation[list.size()]);
-        this.precision = precision;
-    }
-
-    /**
-     * Implementation of the transform method for a sequence of transformation.
-     * It is important that input coordinate is a 3D coordinate because any of
-     * the coordinate operation of the sequence may be a 3D coordinate of
-     * {@link org.cts.CoordinateOperation}s.
-     *
-     * @param coord the 3D coord to transform
-     * @throws IllegalCoordinateException if <code>coord</code> is not
-     * compatible with this <code>CoordinateOperation</code>.
-     */
-    @Override
-    public double[] transform(double[] coord)
-            throws IllegalCoordinateException {
-        for (CoordinateOperation op : sequence) {
-            coord = op.transform(coord);
-        }
-        return coord;
-    }
-
-    /**
-     * Creates the inverse CoordinateOperation.
-     */
-    @Override
-    public CoordinateOperation inverse() throws NonInvertibleOperationException {
-        CoordinateOperation[] inverse_sequence =
-                new CoordinateOperation[sequence.length];
-        for (int i = 0; i < sequence.length; i++) {
-            // If one of the CoordinateOperation is not invertible, it
-            // will throw a NonInvertibleOperationException.
-            inverse_sequence[sequence.length - i - 1] = sequence[i].inverse();
-            //if (inverse_sequence[sequence.length-i-1] == null) return null;
-        }
-        return new CoordinateOperationSequence(getIdentifier(),
-                inverse_sequence, precision);
-    }
-
-    /**
-     * Return the sequence of the coordinateOperation.
-     */
-    CoordinateOperation[] getSequence() {
-        return sequence;
-    }
-
-    /**
-     * Returns a String representation of this CoordinateOperationSequence. It
-     * gives a correct representation of CoordinateOperationSequence nested in a
-     * CoordinateOperationSequence, but will not display nicely a third level of
-     * nests operation.
-     */
-    @Override
-    public String toString() {
-        StringBuilder sb = new StringBuilder(256);
-        sb.append(getIdentifier().getName()).append("{\n");
-        for (CoordinateOperation op : sequence) {
-            sb.append("   ").append(op.getCode());
-            if (op instanceof CoordinateOperationSequence) {
-                sb.append(" {\n");
-                for (CoordinateOperation op2 : ((CoordinateOperationSequence) op).getSequence()) {
-                    sb.append("      ").append(op2.toString()).append("\n");
-                }
-                sb.append("   }\n");
-            } else {
-                sb.append(" : ").append(op.toString()).append("\n");
-            }
-        }
-        sb.append("}");
-        return sb.toString();
-    }
-    
-    @Override
-    public boolean equals(Object o) {
-        if (this == o) {
-            return true;
-        }
-        if (o instanceof CoordinateOperationSequence) {
-            CoordinateOperationSequence cooordseq = (CoordinateOperationSequence) o;
-            if (getSequence().length == cooordseq.getSequence().length) {
-                for (int i=0;i<getSequence().length;i++) {
-                    if (!getSequence()[i].equals(cooordseq.getSequence()[i])) {
-                        return false;
-                    }
-                }
-                return true;
-            }
-        }
-        return false;
-    }
-
-    @Override
-    public int hashCode() {
-        int hash = 3;
-        hash = 67 * hash + Arrays.deepHashCode(this.sequence);
-        return hash;
-    }
-}
+/*
+ * Coordinate Transformations Suite (abridged CTS)  is a library developped to 
+ * perform Coordinate Transformations using well known geodetic algorithms 
+ * and parameter sets. 
+ * Its main focus are simplicity, flexibility, interoperability, in this order.
+ *
+ * This library has been originally developed by Michaël Michaud under the JGeod
+ * name. It has been renamed CTS in 2009 and shared to the community from 
+ * the Atelier SIG code repository.
+ * 
+ * Since them, CTS is supported by the Atelier SIG team in collaboration with Michaël 
+ * Michaud.
+ * The new CTS has been funded  by the French Agence Nationale de la Recherche 
+ * (ANR) under contract ANR-08-VILL-0005-01 and the regional council 
+ * "Région Pays de La Loire" under the projet SOGVILLE (Système d'Orbservation 
+ * Géographique de la Ville).
+ *
+ * CTS is free software: you can redistribute it and/or modify it under the
+ * terms of the GNU General Public License as published by the Free Software
+ * Foundation, either version 3 of the License, or (at your option) any later
+ * version.
+ *
+ * CTS is distributed in the hope that it will be useful, but WITHOUT ANY
+ * WARRANTY; without even the implied warranty of MERCHANTABILITY or FITNESS FOR
+ * A PARTICULAR PURPOSE. See the GNU General Public License for more details.
+ *
+ * You should have received a copy of the GNU General Public License along with
+ * CTS. If not, see <http://www.gnu.org/licenses/>.
+ *
+ * For more information, please consult: <https://github.com/irstv/cts/>
+ */
+package org.cts.op;
+
+import java.util.Arrays;
+
+import org.cts.Identifier;
+import org.cts.IllegalCoordinateException;
+
+import java.util.List;
+
+/**
+ * A coordinate operation sequence can transform a coordinate through several
+ * ordered {@linkplain  org.cts.CoordinateOperation CoordinateOperations}.
+ *
+ * @author Michaël Michaud
+ */
+public class CoordinateOperationSequence extends AbstractCoordinateOperation {
+
+    /**
+     * The sequence of the {@link CoordinateOperation} used by this
+     * CoordinateOperationSequence.
+     */
+    private CoordinateOperation[] sequence;
+
+    /**
+     * Create a CoordinateOperationSequence from an identifier and an array of
+     * {@linkplain  org.cts.CoordinateOperation CoordinateOperations}. Precision
+     * of this sequence is considered as the sum of all single
+     * {@link org.cts.CoordinateOperation}.
+     *
+     * @param identifier this operation sequence identifier
+     * @param sequence an array containing ordered operations to apply to
+     * coordinates
+     */
+    public CoordinateOperationSequence(Identifier identifier,
+            CoordinateOperation... sequence) {
+        super(identifier);
+        this.sequence = sequence;
+        for (CoordinateOperation op : sequence) {
+            precision += op.getPrecision();
+        }
+    }
+
+    /**
+     * Create a CoordinateOperationSequence from an identifier and a List of
+     * {@linkplain  org.cts.CoordinateOperation CoordinateOperations}. Precision
+     * of this sequence is considered as the sum of all single
+     * {@link org.cts.CoordinateOperation}.
+     *
+     * @param identifier this operation sequence identifier
+     * @param list a list containing ordered operations to apply to coordinates
+     */
+    public CoordinateOperationSequence(Identifier identifier,
+            List<CoordinateOperation> list) {
+        super(identifier);
+        this.sequence = list.toArray(new CoordinateOperation[list.size()]);
+        for (CoordinateOperation op : sequence) {
+            precision += op.getPrecision();
+        }
+    }
+
+    /**
+     * Create a CoordinateOperationSequence from an identifier an array of
+     * {@linkplain  org.cts.CoordinateOperation CoordinateOperations} and a
+     * precision.
+     *
+     * @param identifier this operation sequence identifier
+     * @param sequence a list containing ordered operations to apply to
+     * coordinates
+     * @param precision precision of this CoordinateOperation as a whole.
+     */
+    public CoordinateOperationSequence(Identifier identifier,
+            CoordinateOperation[] sequence, double precision) {
+        super(identifier);
+        this.sequence = sequence;
+        this.precision = precision;
+    }
+
+    /**
+     * Creates a CoordinateOperationSequence from an identifier, a List of
+     * {@linkplain  org.cts.CoordinateOperation CoordinateOperations} and a
+     * precision.
+     *
+     * @param identifier this operation sequence identifier
+     * @param list a list containing ordered operations to apply to coordinates
+     * @param precision precision of this CoordinateOperation as a whole.
+     */
+    public CoordinateOperationSequence(Identifier identifier,
+            List<CoordinateOperation> list, double precision) {
+        super(identifier);
+        this.sequence = list.toArray(new CoordinateOperation[list.size()]);
+        this.precision = precision;
+    }
+
+    /**
+     * Implementation of the transform method for a sequence of transformation.
+     * It is important that input coordinate is a 3D coordinate because any of
+     * the coordinate operation of the sequence may be a 3D coordinate of
+     * {@link org.cts.CoordinateOperation}s.
+     *
+     * @param coord the 3D coord to transform
+     * @throws IllegalCoordinateException if <code>coord</code> is not
+     * compatible with this <code>CoordinateOperation</code>.
+     */
+    @Override
+    public double[] transform(double[] coord)
+            throws IllegalCoordinateException {
+        for (CoordinateOperation op : sequence) {
+            coord = op.transform(coord);
+        }
+        return coord;
+    }
+
+    /**
+     * Creates the inverse CoordinateOperation.
+     */
+    @Override
+    public CoordinateOperation inverse() throws NonInvertibleOperationException {
+        CoordinateOperation[] inverse_sequence =
+                new CoordinateOperation[sequence.length];
+        for (int i = 0; i < sequence.length; i++) {
+            // If one of the CoordinateOperation is not invertible, it
+            // will throw a NonInvertibleOperationException.
+            inverse_sequence[sequence.length - i - 1] = sequence[i].inverse();
+            //if (inverse_sequence[sequence.length-i-1] == null) return null;
+        }
+        return new CoordinateOperationSequence(getIdentifier(),
+                inverse_sequence, precision);
+    }
+
+    /**
+     * Return the sequence of the coordinateOperation.
+     */
+    CoordinateOperation[] getSequence() {
+        return sequence;
+    }
+
+    /**
+     * Returns a String representation of this CoordinateOperationSequence. It
+     * gives a correct representation of CoordinateOperationSequence nested in a
+     * CoordinateOperationSequence, but will not display nicely a third level of
+     * nests operation.
+     */
+    @Override
+    public String toString() {
+        StringBuilder sb = new StringBuilder(256);
+        sb.append(getIdentifier().getName()).append("{\n");
+        for (CoordinateOperation op : sequence) {
+            sb.append("   ").append(op.getCode());
+            if (op instanceof CoordinateOperationSequence) {
+                sb.append(" {\n");
+                for (CoordinateOperation op2 : ((CoordinateOperationSequence) op).getSequence()) {
+                    sb.append("      ").append(op2.toString()).append("\n");
+                }
+                sb.append("   }\n");
+            } else {
+                sb.append(" : ").append(op.toString()).append("\n");
+            }
+        }
+        sb.append("}");
+        return sb.toString();
+    }
+
+    /**
+     * Returns true if object is equals to
+     * <code>this</code>. Tests equality between the length of the sequences and
+     * then the equality of each CoordinateOperation.
+     *
+     * @param object The object to compare this CoordinateOperationSequence against
+     */
+    @Override
+    public boolean equals(Object o) {
+        if (this == o) {
+            return true;
+        }
+        if (o instanceof CoordinateOperationSequence) {
+            CoordinateOperationSequence cooordseq = (CoordinateOperationSequence) o;
+            if (getSequence().length == cooordseq.getSequence().length) {
+                for (int i = 0; i < getSequence().length; i++) {
+                    if (!getSequence()[i].equals(cooordseq.getSequence()[i])) {
+                        return false;
+                    }
+                }
+                return true;
+            }
+        }
+        return false;
+    }
+
+    /**
+     * Returns the hash code for this CoordinateOperationSequence.
+     */
+    @Override
+    public int hashCode() {
+        int hash = 3;
+        hash = 67 * hash + Arrays.deepHashCode(this.sequence);
+        return hash;
+    }
+}