/*
 * Coordinate Transformations Suite (abridged CTS)  is a library developped to 
 * perform Coordinate Transformations using well known geodetic algorithms 
 * and parameter sets. 
 * Its main focus are simplicity, flexibility, interoperability, in this order.
 *
 * This library has been originally developed by Michaël Michaud under the JGeod
 * name. It has been renamed CTS in 2009 and shared to the community from 
 * the Atelier SIG code repository.
 * 
 * Since them, CTS is supported by the Atelier SIG team in collaboration with Michaël 
 * Michaud.
 * The new CTS has been funded  by the French Agence Nationale de la Recherche 
 * (ANR) under contract ANR-08-VILL-0005-01 and the regional council 
 * "Région Pays de La Loire" under the projet SOGVILLE (Système d'Orbservation 
 * Géographique de la Ville).
 *
 * CTS is free software: you can redistribute it and/or modify it under the
 * terms of the GNU General Public License as published by the Free Software
 * Foundation, either version 3 of the License, or (at your option) any later
 * version.
 *
 * CTS is distributed in the hope that it will be useful, but WITHOUT ANY
 * WARRANTY; without even the implied warranty of MERCHANTABILITY or FITNESS FOR
 * A PARTICULAR PURPOSE. See the GNU General Public License for more details.
 *
 * You should have received a copy of the GNU General Public License along with
 * CTS. If not, see <http://www.gnu.org/licenses/>.
 *
 * For more information, please consult: <https://github.com/irstv/cts/>
 */
package org.cts.registry;

import java.util.Map;
import org.cts.CTSTestCase;
import org.cts.parser.proj.ProjKeyParameters;
import static org.junit.Assert.assertTrue;
import org.junit.Test;

/**
 *
 * @author Erwan Bocher
 */
public class RegistryParserTest extends CTSTestCase {

<<<<<<< HEAD
    private RegistryManager registryManager;

    @Before
    public void setUp() {
        registryManager = new RegistryManager();
    }

    @Test
    public void testEPSG() {
        Map<String, String> parameters = getParameters("epsg", "4326");
        //Expected 
        //# WGS 84
        //<4326> +proj=longlat +ellps=WGS84 +datum=WGS84 +no_defs  <>                
        assertTrue(parameters.get(ProjKeyParameters.proj).equals("longlat"));
        assertTrue(parameters.get(ProjKeyParameters.ellps).equals("WGS84"));
        assertTrue(parameters.get(ProjKeyParameters.datum).equals("WGS84"));
    }

    @Test
    public void testReadEPSGFile2() {
        Map<String, String> parameters = getParameters("epsg", "2736");
        //Expected 
        //# Tete / UTM zone 36S
        //<2736> +proj=utm +zone=36 +south +ellps=clrk66 
        //+towgs84=-115.064,-87.39,-101.716,-0.058,4.001,-2.062,9.366 
        //+units=m +no_defs  <>             
        assertTrue(parameters.get(ProjKeyParameters.proj).equals("utm"));
        assertTrue(parameters.get(ProjKeyParameters.zone).equals("36"));
        assertTrue(parameters.get(ProjKeyParameters.south) == null);
        assertTrue(parameters.get(ProjKeyParameters.ellps).equals("clrk66"));
        assertTrue(parameters.get(ProjKeyParameters.towgs84).equals("-115.064,-87.39,-101.716,-0.058,4.001,-2.062,9.366"));
        assertTrue(parameters.get(ProjKeyParameters.units).equals("m"));
    }

    @Test
    public void testReadEPSGFileWrongCode() {
        Map<String, String> parameters = getParameters("EPSG", "300000");
        assertTrue(parameters == null);
    }

    /**
     * Return parameters from a registry and a code
     *
     * @param registry
     * @param code
     * @return
     */
    public Map<String, String> getParameters(String registry, String code) {
        Map<String, String> parameters = registryManager.getRegistry(registry).getParameters(code);
        return parameters;
    }

    @Test
    public void testReadIGNFFile() {
        Map<String, String> parameters = getParameters("IGNF", "RGF93");
        //Expected 
        //<RGF93> +title=Reseau geodesique francais 1993 
        //+proj=geocent +towgs84=0.0000,0.0000,0.0000 +a=6378137.0000 
        //+rf=298.2572221010000 +units=m +no_defs <> 
        assertTrue(parameters.get(ProjKeyParameters.title).equals("Reseau geodesique francais 1993"));
        assertTrue(parameters.get(ProjKeyParameters.proj).equals("geocent"));
        assertTrue(parameters.get(ProjKeyParameters.towgs84).equals("0.0000,0.0000,0.0000"));
        assertTrue(parameters.get(ProjKeyParameters.a).equals("6378137.0000"));
        assertTrue(parameters.get(ProjKeyParameters.rf).equals("298.2572221010000"));
        assertTrue(parameters.get(ProjKeyParameters.units).equals("m"));
        assertTrue(parameters.get(ProjKeyParameters.no_defs) == null);
    }

    @Test
    public void testReadIGNFNadGrids() {
=======
    @Test
    public void testEPSG() throws Exception {
        Map<String, String> parameters = getParameters("epsg", "4326");
        //Expected 
        //# WGS 84
        //<4326> +proj=longlat +ellps=WGS84 +datum=WGS84 +no_defs  <>                
        assertTrue(parameters.get(ProjKeyParameters.proj).equals("longlat"));
        assertTrue(parameters.get(ProjKeyParameters.ellps).equals("WGS84"));
        assertTrue(parameters.get(ProjKeyParameters.datum).equals("WGS84"));
    }

    @Test
    public void testReadEPSGFile2() throws Exception {
        Map<String, String> parameters = getParameters("epsg", "2736");
        //Expected 
        //# Tete / UTM zone 36S
        //<2736> +proj=utm +zone=36 +south +ellps=clrk66 
        //+towgs84=-115.064,-87.39,-101.716,-0.058,4.001,-2.062,9.366 
        //+units=m +no_defs  <>             
        assertTrue(parameters.get(ProjKeyParameters.proj).equals("utm"));
        assertTrue(parameters.get(ProjKeyParameters.zone).equals("36"));
        assertTrue(parameters.get(ProjKeyParameters.south) == null);
        assertTrue(parameters.get(ProjKeyParameters.ellps).equals("clrk66"));
        assertTrue(parameters.get(ProjKeyParameters.towgs84).equals("-115.064,-87.39,-101.716,-0.058,4.001,-2.062,9.366"));
        assertTrue(parameters.get(ProjKeyParameters.units).equals("m"));
    }

    @Test
    public void testReadEPSGFileWrongCode() throws Exception {
        Map<String, String> parameters = getParameters("EPSG", "300000");
        assertTrue(parameters == null);
    }

    /**
     * Return parameters from a registry and a code
     *
     * @param registry
     * @param code
     * @return
     */
    public Map<String, String> getParameters(String registry, String code) throws Exception {
        Map<String, String> parameters = cRSFactory.getRegistryManager().getRegistry(registry).getParameters(code);
        return parameters;
    }

    @Test
    public void testReadIGNFFile() throws Exception {
        Map<String, String> parameters = getParameters("IGNF", "RGF93");
        //Expected 
        //<RGF93> +title=Reseau geodesique francais 1993 
        //+proj=geocent +towgs84=0.0000,0.0000,0.0000 +a=6378137.0000 
        //+rf=298.2572221010000 +units=m +no_defs <> 
        assertTrue(parameters.get(ProjKeyParameters.title).equals("Reseau geodesique francais 1993"));
        assertTrue(parameters.get(ProjKeyParameters.proj).equals("geocent"));
        assertTrue(parameters.get(ProjKeyParameters.towgs84).equals("0.0000,0.0000,0.0000"));
        assertTrue(parameters.get(ProjKeyParameters.a).equals("6378137.0000"));
        assertTrue(parameters.get(ProjKeyParameters.rf).equals("298.2572221010000"));
        assertTrue(parameters.get(ProjKeyParameters.units).equals("m"));
        assertTrue(parameters.get(ProjKeyParameters.no_defs) == null);
    }

    @Test
    public void testReadIGNFNadGrids() throws Exception {
>>>>>>> b7c84fb1
        //Expected
        //<NTF> +title=Nouvelle Triangulation Francaise +proj=geocent +nadgrids=ntf_r93.gsb,null 
        //+towgs84=-168.0000,-60.0000,320.0000 +a=6378249.2000 +rf=293.4660210000000 
        //+units=m +no_defs <>
        Map<String, String> parameters = getParameters("IGNF", "NTF");
        assertTrue(parameters.get(ProjKeyParameters.title).equals("Nouvelle Triangulation Francaise"));
        assertTrue(parameters.get(ProjKeyParameters.proj).equals("geocent"));
        assertTrue(parameters.get(ProjKeyParameters.nadgrids).equals("ntf_r93.gsb,null"));
        assertTrue(parameters.get(ProjKeyParameters.towgs84).equals("-168.0000,-60.0000,320.0000"));
        assertTrue(parameters.get(ProjKeyParameters.a).equals("6378249.2000"));
        assertTrue(parameters.get(ProjKeyParameters.rf).equals("293.4660210000000"));
        assertTrue(parameters.get(ProjKeyParameters.units).equals("m"));
    }

    @Test
<<<<<<< HEAD
    public void testReadESRIFile() {
=======
    public void testReadESRIFile() throws Exception {
>>>>>>> b7c84fb1
        Map<String, String> parameters = getParameters("ESRI", "102632");
        //<102632> +proj=tmerc +lat_0=54 +lon_0=-142 +k=0.999900 +x_0=500000.0000000002 
        //+y_0=0 +ellps=GRS80 +datum=NAD83 +to_meter=0.3048006096012192  no_defs <>
        assertTrue(parameters.get(ProjKeyParameters.proj).equals("tmerc"));
        assertTrue(parameters.get(ProjKeyParameters.lat_0).equals("54"));
        assertTrue(parameters.get(ProjKeyParameters.lon_0).equals("-142"));
        assertTrue(parameters.get(ProjKeyParameters.k).equals("0.999900"));
        assertTrue(parameters.get(ProjKeyParameters.x_0).equals("500000.0000000002"));
        assertTrue(parameters.get(ProjKeyParameters.y_0).equals("0"));
        assertTrue(parameters.get(ProjKeyParameters.ellps).equals("GRS80"));
        assertTrue(parameters.get(ProjKeyParameters.datum).equals("NAD83"));
        assertTrue(parameters.get(ProjKeyParameters.to_meter).equals("0.3048006096012192"));
    }

    @Test
<<<<<<< HEAD
    public void testRegisteryCaseInsensitive() {
=======
    public void testRegisteryCaseInsensitive() throws Exception {
>>>>>>> b7c84fb1
        Map<String, String> parameters = getParameters("IGnF", "AmSt63");
        assertTrue(parameters != null);
        parameters = getParameters("EPsg", "4326");
        assertTrue(parameters != null);
    }
}<|MERGE_RESOLUTION|>--- conflicted
+++ resolved
@@ -43,78 +43,6 @@
  */
 public class RegistryParserTest extends CTSTestCase {
 
-<<<<<<< HEAD
-    private RegistryManager registryManager;
-
-    @Before
-    public void setUp() {
-        registryManager = new RegistryManager();
-    }
-
-    @Test
-    public void testEPSG() {
-        Map<String, String> parameters = getParameters("epsg", "4326");
-        //Expected 
-        //# WGS 84
-        //<4326> +proj=longlat +ellps=WGS84 +datum=WGS84 +no_defs  <>                
-        assertTrue(parameters.get(ProjKeyParameters.proj).equals("longlat"));
-        assertTrue(parameters.get(ProjKeyParameters.ellps).equals("WGS84"));
-        assertTrue(parameters.get(ProjKeyParameters.datum).equals("WGS84"));
-    }
-
-    @Test
-    public void testReadEPSGFile2() {
-        Map<String, String> parameters = getParameters("epsg", "2736");
-        //Expected 
-        //# Tete / UTM zone 36S
-        //<2736> +proj=utm +zone=36 +south +ellps=clrk66 
-        //+towgs84=-115.064,-87.39,-101.716,-0.058,4.001,-2.062,9.366 
-        //+units=m +no_defs  <>             
-        assertTrue(parameters.get(ProjKeyParameters.proj).equals("utm"));
-        assertTrue(parameters.get(ProjKeyParameters.zone).equals("36"));
-        assertTrue(parameters.get(ProjKeyParameters.south) == null);
-        assertTrue(parameters.get(ProjKeyParameters.ellps).equals("clrk66"));
-        assertTrue(parameters.get(ProjKeyParameters.towgs84).equals("-115.064,-87.39,-101.716,-0.058,4.001,-2.062,9.366"));
-        assertTrue(parameters.get(ProjKeyParameters.units).equals("m"));
-    }
-
-    @Test
-    public void testReadEPSGFileWrongCode() {
-        Map<String, String> parameters = getParameters("EPSG", "300000");
-        assertTrue(parameters == null);
-    }
-
-    /**
-     * Return parameters from a registry and a code
-     *
-     * @param registry
-     * @param code
-     * @return
-     */
-    public Map<String, String> getParameters(String registry, String code) {
-        Map<String, String> parameters = registryManager.getRegistry(registry).getParameters(code);
-        return parameters;
-    }
-
-    @Test
-    public void testReadIGNFFile() {
-        Map<String, String> parameters = getParameters("IGNF", "RGF93");
-        //Expected 
-        //<RGF93> +title=Reseau geodesique francais 1993 
-        //+proj=geocent +towgs84=0.0000,0.0000,0.0000 +a=6378137.0000 
-        //+rf=298.2572221010000 +units=m +no_defs <> 
-        assertTrue(parameters.get(ProjKeyParameters.title).equals("Reseau geodesique francais 1993"));
-        assertTrue(parameters.get(ProjKeyParameters.proj).equals("geocent"));
-        assertTrue(parameters.get(ProjKeyParameters.towgs84).equals("0.0000,0.0000,0.0000"));
-        assertTrue(parameters.get(ProjKeyParameters.a).equals("6378137.0000"));
-        assertTrue(parameters.get(ProjKeyParameters.rf).equals("298.2572221010000"));
-        assertTrue(parameters.get(ProjKeyParameters.units).equals("m"));
-        assertTrue(parameters.get(ProjKeyParameters.no_defs) == null);
-    }
-
-    @Test
-    public void testReadIGNFNadGrids() {
-=======
     @Test
     public void testEPSG() throws Exception {
         Map<String, String> parameters = getParameters("epsg", "4326");
@@ -178,7 +106,6 @@
 
     @Test
     public void testReadIGNFNadGrids() throws Exception {
->>>>>>> b7c84fb1
         //Expected
         //<NTF> +title=Nouvelle Triangulation Francaise +proj=geocent +nadgrids=ntf_r93.gsb,null 
         //+towgs84=-168.0000,-60.0000,320.0000 +a=6378249.2000 +rf=293.4660210000000 
@@ -194,11 +121,7 @@
     }
 
     @Test
-<<<<<<< HEAD
-    public void testReadESRIFile() {
-=======
     public void testReadESRIFile() throws Exception {
->>>>>>> b7c84fb1
         Map<String, String> parameters = getParameters("ESRI", "102632");
         //<102632> +proj=tmerc +lat_0=54 +lon_0=-142 +k=0.999900 +x_0=500000.0000000002 
         //+y_0=0 +ellps=GRS80 +datum=NAD83 +to_meter=0.3048006096012192  no_defs <>
@@ -214,11 +137,7 @@
     }
 
     @Test
-<<<<<<< HEAD
-    public void testRegisteryCaseInsensitive() {
-=======
     public void testRegisteryCaseInsensitive() throws Exception {
->>>>>>> b7c84fb1
         Map<String, String> parameters = getParameters("IGnF", "AmSt63");
         assertTrue(parameters != null);
         parameters = getParameters("EPsg", "4326");
