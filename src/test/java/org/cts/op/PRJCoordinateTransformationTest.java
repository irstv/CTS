--- conflicted
+++ resolved
@@ -42,20 +42,6 @@
  * @author Jules Party
  */
 public class PRJCoordinateTransformationTest extends BaseCoordinateTransformTest {
-<<<<<<< HEAD
-
-    private PrjParser parser;
-
-    @Before
-    public void setUp() {
-        parser = new PrjParser();
-    }
-
-=======
-    
-    
-    
->>>>>>> b7c84fb1
     @Test
     public void testLAMBEtoLAMB93PRJ() throws Exception {
         //IGN data : POINT (931813.94 1786923.891 2525.68) ID5863
@@ -80,13 +66,8 @@
                 + "PARAMETER[\"Standard_Parallel_2\",49.0],"
                 + "PARAMETER[\"Latitude_Of_Origin\",46.5],"
                 + "UNIT[\"Meter\",1.0]]";
-<<<<<<< HEAD
-        CoordinateReferenceSystem outCRS = crsf.createFromPrj(outprj);
-        double[] result = transform((GeodeticCRS) srcCRS, (GeodeticCRS) outCRS, srcPoint);
-=======
-        CoordinateReferenceSystem outCRS = cRSFactory.createFromPrj(outprj);
-        double[] result = transform((GeodeticCRS) srcCRS, (GeodeticCRS) outCRS, srcPoint);       
->>>>>>> b7c84fb1
+        CoordinateReferenceSystem outCRS = cRSFactory.createFromPrj(outprj);
+        double[] result = transform((GeodeticCRS) srcCRS, (GeodeticCRS) outCRS, srcPoint);
         assertTrue(checkEquals2D(srcCRS + " to " + outCRS, result, expectedPoint, 1E-2));
         double[] check = transform((GeodeticCRS) outCRS, (GeodeticCRS) srcCRS, expectedPoint);
         assertTrue(checkEquals2D(outCRS + " to " + srcCRS, check, srcPoint, 1E-2));
@@ -115,13 +96,8 @@
                 + "PARAMETER[\"Standard_Parallel_2\",49.0],"
                 + "PARAMETER[\"Latitude_Of_Origin\",46.5],"
                 + "UNIT[\"Meter\",1.0]]";
-<<<<<<< HEAD
-        CoordinateReferenceSystem outCRS = crsf.createFromPrj(outprj);
-        double[] result = transform((GeodeticCRS) srcCRS, (GeodeticCRS) outCRS, srcPoint);
-=======
-        CoordinateReferenceSystem outCRS = cRSFactory.createFromPrj(outprj);
-        double[] result = transform((GeodeticCRS) srcCRS, (GeodeticCRS) outCRS, srcPoint);       
->>>>>>> b7c84fb1
+        CoordinateReferenceSystem outCRS = cRSFactory.createFromPrj(outprj);
+        double[] result = transform((GeodeticCRS) srcCRS, (GeodeticCRS) outCRS, srcPoint);
         assertTrue(checkEquals2D(srcCRS + " to " + outCRS, result, expectedPoint, 10E-2));
         double[] check = transform((GeodeticCRS) outCRS, (GeodeticCRS) srcCRS, expectedPoint);
         assertTrue(checkEquals2D(outCRS + " to " + srcCRS, check, srcPoint, 1E-2));
@@ -149,8 +125,7 @@
                 + "PARAMETER[\"scale_factor\",0.997],PARAMETER[\"false_easting\",3900000],"
                 + "PARAMETER[\"false_northing\",900000],AUTHORITY[\"EPSG\",\"3002\"],"
                 + "AXIS[\"X\",EAST],AXIS[\"Y\",NORTH]]";
-<<<<<<< HEAD
-        CoordinateReferenceSystem outCRS = crsf.createFromPrj(outprj);
+        CoordinateReferenceSystem outCRS = cRSFactory.createFromPrj(outprj);
         double[] result = transform((GeodeticCRS) srcCRS, (GeodeticCRS) outCRS, srcPoint);
         assertTrue(checkEquals2D(srcCRS + " to " + outCRS, result, expectedPoint, 10E-2));
         double[] check = transform((GeodeticCRS) outCRS, (GeodeticCRS) srcCRS, expectedPoint);
@@ -171,7 +146,7 @@
                 + "    UNIT[\"degree\",0.01745329251994328,\n"
                 + "        AUTHORITY[\"EPSG\",\"9122\"]],\n"
                 + "    AUTHORITY[\"EPSG\",\"4302\"]]";
-        CoordinateReferenceSystem srcCRS = crsf.createFromPrj(srcprj);
+        CoordinateReferenceSystem srcCRS = cRSFactory.createFromPrj(srcprj);
         String outprj = "PROJCS[\"Trinidad 1903 / Trinidad Grid\",\n"
                 + "    GEOGCS[\"Trinidad 1903\",\n"
                 + "        DATUM[\"Trinidad_1903\",\n"
@@ -193,7 +168,7 @@
                 + "    AUTHORITY[\"EPSG\",\"30200\"],\n"
                 + "    AXIS[\"Easting\",EAST],\n"
                 + "    AXIS[\"Northing\",NORTH]]";
-        CoordinateReferenceSystem outCRS = crsf.createFromPrj(outprj);
+        CoordinateReferenceSystem outCRS = cRSFactory.createFromPrj(outprj);
         double[] result = transform((GeodeticCRS) srcCRS, (GeodeticCRS) outCRS, srcPoint);
         assertTrue(checkEquals2D(srcCRS + " to " + outCRS, result, expectedPoint, 10E-2));
         double[] check = transform((GeodeticCRS) outCRS, (GeodeticCRS) srcCRS, expectedPoint);
@@ -215,7 +190,7 @@
                 + "    UNIT[\"degree\",0.01745329251994328,\n"
                 + "        AUTHORITY[\"EPSG\",\"9122\"]],\n"
                 + "    AUTHORITY[\"EPSG\",\"4150\"]]";
-        CoordinateReferenceSystem srcCRS = crsf.createFromPrj(srcprj);
+        CoordinateReferenceSystem srcCRS = cRSFactory.createFromPrj(srcprj);
         String outprj = "PROJCS[\"CH1903+ / LV95\",\n"
                 + "    GEOGCS[\"CH1903+\",\n"
                 + "        DATUM[\"CH1903\",\n"
@@ -241,12 +216,8 @@
                 + "    AUTHORITY[\"EPSG\",\"2056\"],\n"
                 + "    AXIS[\"Y\",EAST],\n"
                 + "    AXIS[\"X\",NORTH]]";
-        CoordinateReferenceSystem outCRS = crsf.createFromPrj(outprj);
-        double[] result = transform((GeodeticCRS) srcCRS, (GeodeticCRS) outCRS, srcPoint);
-=======
-        CoordinateReferenceSystem outCRS = cRSFactory.createFromPrj(outprj);
-        double[] result = transform((GeodeticCRS) srcCRS, (GeodeticCRS) outCRS, srcPoint);       
->>>>>>> b7c84fb1
+        CoordinateReferenceSystem outCRS = cRSFactory.createFromPrj(outprj);
+        double[] result = transform((GeodeticCRS) srcCRS, (GeodeticCRS) outCRS, srcPoint);
         assertTrue(checkEquals2D(srcCRS + " to " + outCRS, result, expectedPoint, 10E-2));
         double[] check = transform((GeodeticCRS) outCRS, (GeodeticCRS) srcCRS, expectedPoint);
         assertTrue(checkEquals2D(outCRS + " to " + srcCRS, check, srcPoint, 1E-2));
