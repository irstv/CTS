name: CI snapshot

on:
  push:
    branches: [ master ]
  workflow_run:
    workflows: ["CI release"]
    branches: [ master ]
    types:
      - completed
  workflow_dispatch:

jobs:
  build:
    name: Upload Snapshot
    runs-on: ubuntu-latest
    steps:
      # Checkout the source code of the project
      - name: Checkout
        uses: actions/checkout@v2

      # Setup the jdk using version 11 of adoptOpenJDK
      - name: Java setup
        uses: actions/setup-java@v2
        with:
          distribution: adopt
          java-version: 11
          server-id: ossrh
          server-username: MAVEN_USERNAME
          server-password: MAVEN_PASSWORD
          gpg-private-key: ${{ secrets.GPG_SIGNING_KEY }}
          gpg-passphrase: MAVEN_GPG_PASSPHRASE
<<<<<<< HEAD

      # Install the GPG secret key
=======
          
      #Install the GPG secret key
>>>>>>> c6c07c21
      - name: Install gpg secret key
        run: |
          cat <(echo -e "${{ secrets.OSSRH_GPG_SECRET_KEY }}") | gpg --batch --import
          gpg --list-secret-keys --keyid-format LONG

      # Deploy the snapshot
      - name: Deploy
<<<<<<< HEAD
        run: mvn deploy -ntp --batch-mode
=======
        run: mvn deploy --no-transfer-progress --batch-mode
>>>>>>> c6c07c21
        env:
          MAVEN_USERNAME: ${{ secrets.OSSRH_USERNAME }}
          MAVEN_PASSWORD: ${{ secrets.OSSRH_TOKEN }}
          MAVEN_GPG_PASSPHRASE: ${{ secrets.OSSRH_GPG_PASSWORD }}<|MERGE_RESOLUTION|>--- conflicted
+++ resolved
@@ -30,13 +30,7 @@
           server-password: MAVEN_PASSWORD
           gpg-private-key: ${{ secrets.GPG_SIGNING_KEY }}
           gpg-passphrase: MAVEN_GPG_PASSPHRASE
-<<<<<<< HEAD
-
       # Install the GPG secret key
-=======
-          
-      #Install the GPG secret key
->>>>>>> c6c07c21
       - name: Install gpg secret key
         run: |
           cat <(echo -e "${{ secrets.OSSRH_GPG_SECRET_KEY }}") | gpg --batch --import
@@ -44,11 +38,7 @@
 
       # Deploy the snapshot
       - name: Deploy
-<<<<<<< HEAD
         run: mvn deploy -ntp --batch-mode
-=======
-        run: mvn deploy --no-transfer-progress --batch-mode
->>>>>>> c6c07c21
         env:
           MAVEN_USERNAME: ${{ secrets.OSSRH_USERNAME }}
           MAVEN_PASSWORD: ${{ secrets.OSSRH_TOKEN }}
